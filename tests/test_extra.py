--- conflicted
+++ resolved
@@ -1,10 +1,6 @@
 # This exercises some capabilities above and beyond
 # the Promises/A+ test suite
-<<<<<<< HEAD
-import time
-=======
 from time import sleep
->>>>>>> d5743ef2
 from pytest import raises, fixture
 
 from promise import (
@@ -95,11 +91,7 @@
 def test_fulfill_self():
     p = Promise()
     with raises(TypeError) as excinfo:
-<<<<<<< HEAD
         p.fulfill(p).get()
-=======
-        p.fulfill(p)
->>>>>>> d5743ef2
 
 
 # Exceptions
